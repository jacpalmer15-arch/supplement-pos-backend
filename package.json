{
  "name": "supplement-pos-backend",
  "version": "1.0.0",
  "description": "Backend API for Supplement Shop POS",
  "main": "server.js",
  "scripts": {
    "start": "node server.js",
    "dev": "nodemon server.js",
    "test": "jest",
    "test:watch": "jest --watch"
  },
  "dependencies": {
    "@supabase/supabase-js": "^2.57.4",
    "axios": "^1.6.0",
    "cors": "^2.8.5",
    "dotenv": "^16.3.1",
    "express": "^4.18.2",
    "jsonwebtoken": "^9.0.2",
    "pg": "^8.11.3",
<<<<<<< HEAD
    "uuid": "^13.0.0"
=======
    "uuid": "^9.0.1"
>>>>>>> ba9e5f61
  },
  "devDependencies": {
    "jest": "^29.7.0",
    "nodemon": "^3.0.2",
    "supertest": "^6.3.3"
  }
}<|MERGE_RESOLUTION|>--- conflicted
+++ resolved
@@ -17,11 +17,6 @@
     "express": "^4.18.2",
     "jsonwebtoken": "^9.0.2",
     "pg": "^8.11.3",
-<<<<<<< HEAD
-    "uuid": "^13.0.0"
-=======
-    "uuid": "^9.0.1"
->>>>>>> ba9e5f61
   },
   "devDependencies": {
     "jest": "^29.7.0",
