
.env.local
.env.development.local
.env.test.local
.env.production.local
<<<<<<< HEAD

# Dependencies
node_modules/

# Temporary files  
tmp/
=======
node_modules/
>>>>>>> ba9e5f61
<|MERGE_RESOLUTION|>--- conflicted
+++ resolved
@@ -2,14 +2,4 @@
 .env.local
 .env.development.local
 .env.test.local
-.env.production.local
-<<<<<<< HEAD
-
-# Dependencies
-node_modules/
-
-# Temporary files  
-tmp/
-=======
-node_modules/
->>>>>>> ba9e5f61
+.env.production.local